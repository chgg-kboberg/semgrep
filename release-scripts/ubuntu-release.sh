--- conflicted
+++ resolved
@@ -1,28 +1,14 @@
 #!/bin/bash
 set -e
 
-<<<<<<< HEAD
-=======
 echo "here's some help"
 ls
 echo "---------"
 sudo apt-get install -y --no-install-recommends libcurl4-openssl-dev libexpat1-dev gettext libz-dev libssl-dev build-essential autoconf
 opam switch --root /home/opam/.opam 4.07;
 
->>>>>>> 228ae433
 eval "$(opam env --root /home/opam/.opam --set-root)"; opam install -y reason dune ocamlfind camlp4 num ocamlgraph json-wheel conf-perl yaml
 eval "$(opam env --root /home/opam/.opam --set-root)" && opam install -y ./pfff
-<<<<<<< HEAD
-eval "$(opam env --root /home/opam/.opam --set-root)" && cd sgrep && opam install -y . && make all && cd ..
-eval "$(opam env --root /home/opam/.opam --set-root)" && cd sgrep_lint && export PATH=/github/home/.local/bin:$PATH && sudo make all && cd ..
-mkdir -p semgrep-lint-files
-cp ./sgrep/_build/default/bin/main_sgrep.exe sgrep-lint-files/semgrep
-cp -r ./sgrep_lint/build/sgrep.dist/* sgrep-lint-files
-chmod +x sgrep-lint-files/semgrep
-chmod +x sgrep-lint-files/semgrep-lint
-chmod +x sgrep-lint-files/__main__
-tar -cvzf artifacts.tar.gz semgrep-lint-files/
-=======
 eval "$(opam env --root /home/opam/.opam --set-root)" && cd semgrep-core && opam install -y . && make all && cd ..
 eval "$(opam env --root /home/opam/.opam --set-root)" && cd semgrep && export PATH=/github/home/.local/bin:$PATH && sudo make all && cd ..
 mkdir -p semgrep-files
@@ -32,5 +18,4 @@
 # TODO: remove once the Python build job makes something named `semgrep`
 chmod +x semgrep-files/semgrep-core
 chmod +x semgrep-files/semgrep
-tar -cvzf artifacts.tar.gz semgrep-files/
->>>>>>> 228ae433
+tar -cvzf artifacts.tar.gz semgrep-files/